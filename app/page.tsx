/* eslint-disable @next/next/no-img-element */
// "use client";
import React from "react";
import "./globals.css";
import Form from "@/components/Form";
import AuthButton from "@/components/AuthButton";
import { supabaseServer } from "@/utils/supabase/server";
import RecentGenerations from "@/components/RecentGenerations";
import UserTestimonails from "@/components/UserTestimonials"

export default async function Home() {
  const supabase = supabaseServer();
  const { data } = await supabase.auth.getUser();
  return (
<<<<<<< HEAD
    <div>
      <main className="flex min-h-[90vh] flex-col items-center justify-center p-4 lg:px-24">
        <div className="relative flex flex-col w-full max-w-4xl gap-8 place-items-center">
          <div className="absolute inset-0 grid grid-cols-2 -space-x-52 opacity-40 dark:opacity-20 pointer-events-none">
            <div className="blur-[106px] h-56 bg-gradient-to-br from-primary to-purple-400 dark:from-blue-700"></div>
            <div className="blur-[106px] h-32 bg-gradient-to-r from-cyan-400 to-sky-300 dark:to-indigo-600"></div>
          </div>
          <div className="flex flex-col items-center justify-center space-y-4 z-10 text-center">
            <h1 className="text-5xl md:text-7xl lg:text-8xl font-black">
              <span className="text-transparent bg-clip-text bg-gradient-to-br gradient-radial from-blue-500 to-blue-900">
                git-re
              </span>
            </h1>
            <p className="text-xl md:text-2xl lg:text-4xl font-semibold">
              Elevate your&nbsp;
              <span className="text-transparent bg-clip-text bg-gradient-to-br from-blue-500 to-blue-700">
                GitHub
              </span>
              &nbsp;to a dynamic&nbsp;
              <span className="text-transparent bg-clip-text bg-gradient-to-br from-blue-500 to-blue-700">
                resume
              </span>
              &nbsp;effortlessly.
            </p>
          </div>
          {data.user ? <Form /> : <AuthButton user={data.user} />}

          <a
            href="https://www.producthunt.com/posts/git-re?utm_source=badge-featured&utm_medium=badge&utm_souce=badge-git&#0045;re"
            target="_blank"
          >
            <img
              src="https://api.producthunt.com/widgets/embed-image/v1/featured.svg?post_id=438558&theme=light"
              alt="git&#0045;re - Elevate&#0032;your&#0032;GitHub&#0032;to&#0032;a&#0032;dynamic&#0032;resume&#0032;effortlessly | Product Hunt"
              style={{ width: "200px", height: "50px" }}
              width="250"
              height="54"
            />
          </a>
        </div>
        <div>{data.user && <RecentGenerations />}</div>
      </main>

      {/* TESTIMONIALS SECTION STARTS HERE - */}
      <UserTestimonails />
    </div>
=======
    <main className="flex flex-col my-[8%] h-screen items-center justify-center p-4 lg:px-24">
      <div className="relative mb-[6%] h-full flex flex-col max-w-4xl gap-8 place-items-center">
        <div className="absolute inset-0 grid grid-cols-2 -space-x-52 opacity-40 dark:opacity-20 pointer-events-none">
          <div className="blur-[106px] h-56 bg-gradient-to-br from-primary to-purple-400 dark:from-blue-700"></div>
          <div className="blur-[106px] h-32 bg-gradient-to-r from-cyan-400 to-sky-300 dark:to-indigo-600"></div>
        </div>
        <div className="flex flex-col items-center justify-center space-y-4 z-10 text-center">
          <h1 className="text-5xl md:text-7xl lg:text-8xl font-black">
            <span className="text-transparent bg-clip-text bg-gradient-to-br gradient-radial from-blue-500 to-blue-900">
              git-re
            </span>
          </h1>
          <p className="text-xl md:text-2xl lg:text-4xl font-semibold">
            Elevate your&nbsp;
            <span className="text-transparent bg-clip-text bg-gradient-to-br from-blue-500 to-blue-700">
              GitHub
            </span>
            &nbsp;to a dynamic&nbsp;
            <span className="text-transparent bg-clip-text bg-gradient-to-br from-blue-500 to-blue-700">
              resume
            </span>
            &nbsp;effortlessly.
          </p>
        </div>
        <div
          className={
            data.user
              ? "flex flex-col items-center justify-center space-y-7"
              : "flex flex-row space-x-4 items-center"
          }
        >
          {data.user ? (
            <Form />
          ) : (
            <AuthButton user={data.user} className="p-6" />
          )}
          <div>
            <a
              href="https://www.producthunt.com/posts/git-re?utm_source=badge-featured&utm_medium=badge&utm_souce=badge-git&#0045;re"
              target="_blank"
            >
              <img
                src="https://api.producthunt.com/widgets/embed-image/v1/featured.svg?post_id=438558&theme=light"
                alt="git&#0045;re - Elevate&#0032;your&#0032;GitHub&#0032;to&#0032;a&#0032;dynamic&#0032;resume&#0032;effortlessly | Product Hunt"
                style={{ width: "200px", height: "50px" }}
                width="250"
                height="54"
              />
            </a>
          </div>
        </div>
      </div>
      <div className="md:w-full flex flex-col items-center justify-center">
        <div className="py-4">
          <p className="text-4xl font-bold text-center mt-4">
            Here are some of our recent{" "}
            <span className="text-transparent bg-clip-text bg-gradient-to-br from-blue-500 to-blue-700">
              users
            </span>
          </p>
        </div>
        <RecentGenerations />
      </div>
    </main>
>>>>>>> d08c26d7
  );
}<|MERGE_RESOLUTION|>--- conflicted
+++ resolved
@@ -6,60 +6,12 @@
 import AuthButton from "@/components/AuthButton";
 import { supabaseServer } from "@/utils/supabase/server";
 import RecentGenerations from "@/components/RecentGenerations";
-import UserTestimonails from "@/components/UserTestimonials"
+import UserTestimonails from "@/components/UserTestimonials";
 
 export default async function Home() {
   const supabase = supabaseServer();
   const { data } = await supabase.auth.getUser();
   return (
-<<<<<<< HEAD
-    <div>
-      <main className="flex min-h-[90vh] flex-col items-center justify-center p-4 lg:px-24">
-        <div className="relative flex flex-col w-full max-w-4xl gap-8 place-items-center">
-          <div className="absolute inset-0 grid grid-cols-2 -space-x-52 opacity-40 dark:opacity-20 pointer-events-none">
-            <div className="blur-[106px] h-56 bg-gradient-to-br from-primary to-purple-400 dark:from-blue-700"></div>
-            <div className="blur-[106px] h-32 bg-gradient-to-r from-cyan-400 to-sky-300 dark:to-indigo-600"></div>
-          </div>
-          <div className="flex flex-col items-center justify-center space-y-4 z-10 text-center">
-            <h1 className="text-5xl md:text-7xl lg:text-8xl font-black">
-              <span className="text-transparent bg-clip-text bg-gradient-to-br gradient-radial from-blue-500 to-blue-900">
-                git-re
-              </span>
-            </h1>
-            <p className="text-xl md:text-2xl lg:text-4xl font-semibold">
-              Elevate your&nbsp;
-              <span className="text-transparent bg-clip-text bg-gradient-to-br from-blue-500 to-blue-700">
-                GitHub
-              </span>
-              &nbsp;to a dynamic&nbsp;
-              <span className="text-transparent bg-clip-text bg-gradient-to-br from-blue-500 to-blue-700">
-                resume
-              </span>
-              &nbsp;effortlessly.
-            </p>
-          </div>
-          {data.user ? <Form /> : <AuthButton user={data.user} />}
-
-          <a
-            href="https://www.producthunt.com/posts/git-re?utm_source=badge-featured&utm_medium=badge&utm_souce=badge-git&#0045;re"
-            target="_blank"
-          >
-            <img
-              src="https://api.producthunt.com/widgets/embed-image/v1/featured.svg?post_id=438558&theme=light"
-              alt="git&#0045;re - Elevate&#0032;your&#0032;GitHub&#0032;to&#0032;a&#0032;dynamic&#0032;resume&#0032;effortlessly | Product Hunt"
-              style={{ width: "200px", height: "50px" }}
-              width="250"
-              height="54"
-            />
-          </a>
-        </div>
-        <div>{data.user && <RecentGenerations />}</div>
-      </main>
-
-      {/* TESTIMONIALS SECTION STARTS HERE - */}
-      <UserTestimonails />
-    </div>
-=======
     <main className="flex flex-col my-[8%] h-screen items-center justify-center p-4 lg:px-24">
       <div className="relative mb-[6%] h-full flex flex-col max-w-4xl gap-8 place-items-center">
         <div className="absolute inset-0 grid grid-cols-2 -space-x-52 opacity-40 dark:opacity-20 pointer-events-none">
@@ -112,7 +64,7 @@
           </div>
         </div>
       </div>
-      <div className="md:w-full flex flex-col items-center justify-center">
+      <div className="pt-36 w-full flex flex-col items-center justify-center">
         <div className="py-4">
           <p className="text-4xl font-bold text-center mt-4">
             Here are some of our recent{" "}
@@ -121,9 +73,11 @@
             </span>
           </p>
         </div>
-        <RecentGenerations />
+        {/* <RecentGenerations /> */}
+      </div>
+      <div className="h-[40rem]">
+        <UserTestimonails />
       </div>
     </main>
->>>>>>> d08c26d7
   );
 }