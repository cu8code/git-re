--- conflicted
+++ resolved
@@ -1,11 +1,6 @@
 import { NextRequest, NextResponse } from "next/server";
 import UserModel from "@/utils/models/UserModel";
-<<<<<<< HEAD
 // import connectDB from "@/utils/config/db";
-import { supabaseServer } from "@/utils/supabase/server";
-=======
-import connectDB from "@/utils/config/db";
->>>>>>> d08c26d7
 import axios from "axios";
 
 export async function POST(request: NextRequest) {
@@ -56,18 +51,10 @@
 
 export async function GET() {
   try {
-<<<<<<< HEAD
     // await connectDB();
-    const users = await UserModel.find({
-      userId: data.user?.id,
-    });
-    return NextResponse.json(users.reverse());
-=======
-    await connectDB();
     const users = await UserModel.find({});
     const reversedUsers = users.reverse();
     return NextResponse.json(reversedUsers);
->>>>>>> d08c26d7
   } catch (error) {
     console.error("Error fetching users:", error);
     return new Response("Internal Server Error", { status: 500 });
